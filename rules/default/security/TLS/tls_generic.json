--- conflicted
+++ resolved
@@ -263,9 +263,6 @@
                     "code"
                 ],
                 "_comment": ""
-<<<<<<< HEAD
-            }            ,
-=======
             },
             {
                 "pattern": "DISABLE_SSL_([^\\b]+)",
@@ -275,7 +272,6 @@
                 ],
                 "_comment": ""
             },            
->>>>>>> fc9aa228
             {
                 "pattern": "SSLProtocol\\s.+",
                 "type": "regex",
